--- conflicted
+++ resolved
@@ -83,10 +83,8 @@
     assign_permission_roles(app)
     assign_user_roles(app)
 
-<<<<<<< HEAD
     #Test
     assign_test_roles(app)
-=======
+
     # Auth
-    assign_auth_roles(app)
->>>>>>> 7f887590
+    assign_auth_roles(app)