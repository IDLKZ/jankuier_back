--- conflicted
+++ resolved
@@ -238,13 +238,12 @@
         tags=[RoutePathConstants.UserTagName],
     )
     app.include_router(
-<<<<<<< HEAD
         TestApi().router,
         prefix=f"{RoutePathConstants.BasePathName}test",
         tags=["Тестовые роуты"],
-=======
+    )
+    app.include_router(
         AuthApi().router,
         prefix=f"{RoutePathConstants.BasePathName}{RoutePathConstants.AuthPathName}",
         tags=[RoutePathConstants.AuthTagName],
->>>>>>> 7f887590
     )